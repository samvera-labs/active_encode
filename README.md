--- conflicted
+++ resolved
@@ -85,17 +85,7 @@
 
 ### Engine Adapters
 
-<<<<<<< HEAD
-Engine adapters are shims between ActiveEncode and the back end encoding service.  Each service has its own API and idiosyncracies so consult the table below to see what features are supported by each adapter.  Add an additional engines by creating an engine adapter class that implements :create, :find, :list, and :cancel.
-
-| Adapter/Feature          | Create | Find | List | Cancel | Preset | Multiple Outputs |
-|--------------------------|--------|------|------|--------|--------|------------------|
-| Test                     |    X   |  X   |      |   X    |        |                  |
-| AWS Elastic Transcoder   |    X   |  X   |      |   X    |        |                  |
-| Zencoder                 |    X   |  X   |      |   X    |        |                  |
-| Matterhorn               |    X   |  X   |      |   X    |   X    |         X        |
-=======
-Engine adapters are shims between ActiveEncode and the back end encoding service.  Each service has its own API and idiosyncracies so consult the table below to see what features are supported by each adapter.  Add an additional engines by creating an engine adapter class that implements :create, :find, :cancel, :purge, and :remove_output.
+Engine adapters are shims between ActiveEncode and the back end encoding service.  Each service has its own API and idiosyncracies so consult the table below to see what features are supported by each adapter.  Add an additional engines by creating an engine adapter class that implements :create, :find, and :cancel.
 
 | Adapter/Feature          | Create | Find | Cancel | Preset | Multiple Outputs |
 |--------------------------|--------|------|--------|--------|------------------|
@@ -103,7 +93,6 @@
 | AWS Elastic Transcoder   |    X   |  X   |   X    |        |                  |
 | Zencoder                 |    X   |  X   |   X    |        |                  |
 | Matterhorn               |    X   |  X   |   X    |   X    |         X        |
->>>>>>> 8a1d80dc
 
 > The Inline and Shingoncoder adapters are deprecated and will be removed in ActiveEncode 0.3.
 
